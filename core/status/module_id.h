// Copyright (c) Microsoft Corporation. All rights reserved.
// Licensed under the MIT license.

#ifndef MODULE_ID_H_
#define MODULE_ID_H_


/**
 * The IDs for core modules that can generate errors.
 */
enum {
	ROT_MODULE_INIT = 0x0000,							/**< Top-level application that initializes the system. */
	ROT_MODULE_AES_ENGINE = 0x0001,						/**< An AES crypto engine.  All engines use the same ID. */
	ROT_MODULE_ECC_ENGINE = 0x0002,						/**< An ECC crypto engine.  All engines use the same ID. */
	ROT_MODULE_HASH_ENGINE = 0x0003,					/**< A hash crypto engine.  All engines use the same ID. */
	ROT_MODULE_RSA_ENGINE = 0x0004,						/**< An RSA crypto engine.  All engines use the same ID. */
	ROT_MODULE_X509_ENGINE = 0x0005,					/**< An X.509 crypto engine.  All engines use the same ID. */
	ROT_MODULE_BASE64_ENGINE = 0x0006,					/**< A base64 crypto engine.  All engines use the same ID. */
	ROT_MODULE_FLASH_MASTER = 0x0007,					/**< A driver for SPI flash.  All drivers us the same ID. */
	ROT_MODULE_SPI_FLASH = 0x0008,						/**< The interface to accessing SPI flash. */
	ROT_MODULE_FLASH_COMMON = 0x0009,					/**< Common components for SPI flash commands. */
	ROT_MODULE_FLASH_UTIL = 0x000a,						/**< Utilities for programming and verifying flash. */
	ROT_MODULE_APP_IMAGE = 0x000b,						/**< Utilities for loading and verifying application images. */
	ROT_MODULE_FIRMWARE_IMAGE = 0x000c,					/**< Interface to the firmware image format for the platform. */
	ROT_MODULE_KEY_MANIFEST = 0x000d,					/**< Manifest containing authenticated keys. */
	ROT_MODULE_FIRMWARE_UPDATE = 0x000e,				/**< Firmware updater. */
	ROT_MODULE_I2C_MASTER = 0x000f,						/**< A driver for an I2C master.  All drivers use the same ID. */
	ROT_MODULE_I2C_SLAVE = 0x0010,						/**< A driver for an I2C slave.  All drivers use the same ID. */
	ROT_MODULE_SPI_FILTER = 0x0011,						/**< A driver for the SPI filter.  All drivers use the same ID. */
	ROT_MODULE_MFG_FILTER_HANDLER = 0x0012,				/**< Configuration interface to set the flash device for the filter. */
	ROT_MODULE_SPI_FILTER_IRQ = 0x0013,					/**< IRQ handler for the SPI filter. */
	ROT_MODULE_LOGGING = 0x0014,						/**< Logger for system or security events. */
	ROT_MODULE_CMD_HANDLER = 0x0015,					/**< Handler for received commands. */
	ROT_MODULE_MCTP_BASE_PROTOCOL = 0x0016,				/**< MCTP base protocol handler. */
	ROT_MODULE_RIOT_CORE = 0x0017,						/**< Implementation of RIoT Core. */
	ROT_MODULE_HOST_FW_UTIL = 0x0018,					/**< Host firmware validation functions. */
	ROT_MODULE_BMC_RECOVERY = 0x0019,					/**< BMC recovery manager. */
	ROT_MODULE_HOST_CONTROL = 0x001a,					/**< Driver interface for controlling the host processor. */
	ROT_MODULE_HOST_IRQ_CTRL = 0x001b,					/**< Driver interface for controlling host state IRQs. */
	ROT_MODULE_HOST_IRQ_HANDLER = 0x001c,				/**< Handler for host state IRQs. */
	ROT_MODULE_HOST_PROCESSOR = 0x001d,					/**< Manager for the host processor being protected. */
	ROT_MODULE_HOST_FLASH_MGR = 0x001e,					/**< Manager for host flash state. */
	ROT_MODULE_MOCK = 0x001f,							/**< Mock objects for unit testing. */
	ROT_MODULE_PLATFORM_TIMEOUT = 0x0020,				/**< Platform abstraction for a timeout. */
	ROT_MODULE_PLATFORM_MUTEX = 0x0021,					/**< Platform abstraction for mutexes. */
	ROT_MODULE_PLATFORM_TIMER = 0x0022,					/**< Platform abstraction for a timer. */
	ROT_MODULE_STATE_MANAGER = 0x0023,					/**< Storage for state information. */
	ROT_MODULE_MANIFEST = 0x0024,						/**< Manifest files used for provisioning. */
	ROT_MODULE_PFM = 0x0025,							/**< PFM files for host provisioning. */
	ROT_MODULE_CFM = 0x0026,							/**< CFM files for component provisioning. */
	ROT_MODULE_MANIFEST_MANAGER = 0x0027,				/**< Manager for manifest files. */
	ROT_MODULE_KEYSTORE = 0x0028,						/**< Persistent storage for device keys. */
	ROT_MODULE_RIOT_KEY_MANAGER = 0x0029,				/**< Management of RIoT keys and certificates. */
	ROT_MODULE_AUX_ATTESTATION = 0x002a,				/**< Handler for auxiliary attestation flows. */
	ROT_MODULE_FIRMWARE_HEADER = 0x002b,				/**< Header information on firmware images. */
	ROT_MODULE_ATTESTATION = 0x002c,					/**< Attestation manager. */
	ROT_MODULE_RNG_ENGINE = 0x002d,						/**< A RNG crypto engine.  All engines use the same ID. */
	ROT_MODULE_DEVICE_MANAGER = 0x002e,					/**< Device manager. */
	ROT_MODULE_PCR = 0x002f,							/**< PCR manager. */
	ROT_MODULE_CMD_BACKGROUND = 0x0030,					/**< Command handler background context. */
	ROT_MODULE_OBSERVABLE = 0x0031,						/**< Manager for observer notifications. */
	ROT_MODULE_PFM_OBSERVER = 0x0032,					/**< Observers for PFM management. */
	ROT_MODULE_CFM_OBSERVER = 0x0033,					/**< Observers for CFM management. */
	ROT_MODULE_SIG_VERIFICATION = 0x0034,				/**< Verification for signatures. */
	ROT_MODULE_MANIFEST_VERIFICATION = 0x0035,			/**< Verification and key management for manifests. */
	ROT_MODULE_SPI_FLASH_SFDP = 0x0036,					/**< SFDP parsing for SPI flash devices. */
	ROT_MODULE_HOST_FLASH_INIT = 0x0037,				/**< Delayed host flash initialization manager. */
	ROT_MODULE_FLASH = 0x0038,							/**< Flash device. */
	ROT_MODULE_RECOVERY_IMAGE_HEADER = 0x0039,			/**< Header information on a recovery image. */
	ROT_MODULE_IMAGE_HEADER = 0x003a,					/**< Header information on an image. */
	ROT_MODULE_RECOVERY_IMAGE_SECTION_HEADER = 0x003b,	/**< Header information on a recovery section image. */
	ROT_MODULE_CMD_CHANNEL = 0x003c,					/**< Communication channel for commands. */
	ROT_MODULE_FIRMWARE_COMPONENT = 0x003d,				/**< Firmware image component wrapper. */
	ROT_MODULE_SPI_SLAVE = 0x003e,						/**< A driver for a SPI slave.  All drivers use the same ID. */
//	ROT_MODULE_RESERVED_3F = 0x003f,					/**< Reserved. */
	ROT_MODULE_FLASH_UPDATER = 0x0040,					/**< Flash update management. */
	ROT_MODULE_CERT_DEVICE_HW = 0x0041,					/**< Device hardware for certificate management. */
	ROT_MODULE_APP_CONTEXT = 0x0042,					/**< Running context storage. */
//	ROT_MODULE_RESERVED_43 = 0x0043,					/**< Reserved. */
	ROT_MODULE_TPM = 0x0044,							/**< TPM implementation. */
//	ROT_MODULE_RESERVED_45 = 0x0045,					/**< Reserved. */
	ROT_MODULE_AUTHORIZATION = 0x0046,					/**< Authorization management for operations. */
	ROT_MODULE_CONFIG_RESET = 0x0047,					/**< Manager for clearing device configuration. */
	ROT_MODULE_CMD_AUTHORIZATION = 0x0048,				/**< Command authorization handler. */
	ROT_MODULE_RECOVERY_IMAGE = 0x0049,					/**< Recovery image. */
	ROT_MODULE_RECOVERY_IMAGE_OBSERVER = 0x004a,		/**< Observers for recovery image management. */
	ROT_MODULE_RECOVERY_IMAGE_MANAGER = 0x004b,			/**< Recovery image manager. */
	ROT_MODULE_PCD = 0x004c,							/**< PCD files for platform configuration. */
	ROT_MODULE_PCD_OBSERVER = 0x004d,					/**< Observers for PCD management. */
	ROT_MODULE_CONFIG_CMD_TASK = 0x004e,				/**< Command configuration task context. */
	ROT_MODULE_CMD_DEVICE = 0x004f,						/**< Command handler for device-specific workflows. */
	ROT_MODULE_HOST_PROCESSOR_OBSERVER = 0x0050,		/**< Observers for host processor management. */
	ROT_MODULE_COUNTER_MANAGER = 0x0051,				/**< Counter operation management. */
	ROT_MODULE_SESSION_MANAGER = 0x0052,				/**< Encrypted session management. */
	ROT_MODULE_FLASH_STORE = 0x0053,					/**< Block data storage in flash. */
	ROT_MODULE_KDF = 0x0054,							/**< Key derivation function. */
	ROT_MODULE_HOST_STATE_OBSERVER = 0x0055,			/**< Observers for host state changes. */
	ROT_MODULE_SYSTEM = 0x0056,							/**< Main system manager. */
	ROT_MODULE_SYSTEM_OBSERVER = 0x0057,				/**< Observers for system events. */
	ROT_MODULE_PLATFORM_SEMAPHORE = 0x0058,				/**< Platform abstraction for semaphores. */
	ROT_MODULE_INTRUSION_STATE = 0x0059,				/**< Chassis intrusion state detection. */
	ROT_MODULE_INTRUSION_STATE_OBSERVER = 0x005a,		/**< Observers for intrusion state changes. */
	ROT_MODULE_INTRUSION_MANAGER = 0x005b,				/**< Manager for intrusion detection. */
	ROT_MODULE_CMD_HANDLER_MCTP_CTRL = 0x005c,			/**< Handler for received MCTP control protocol messages. */
	ROT_MODULE_CERBERUS_PROTOCOL_OBSERVER = 0x005d,		/**< Cerberus protocol observer. */
	ROT_MODULE_ECC_DER_UTIL = 0x005e,					/**< Utilities for handling DER encoded ECC information. */
	ROT_MODULE_BUFFER_UTIL = 0x005f,					/**< General buffer handling utilities. */
	ROT_MODULE_OCP_RECOVERY_DEVICE = 0x0060,			/**< Device handler for the OCP Recovery protocol. */
	ROT_MODULE_OCP_RECOVERY_SMBUS = 0x0061,				/**< SMBus layer for the OCP Recovery protocol. */
	ROT_MODULE_MCTP_CONTROL_PROTOCOL_OBSERVER = 0x0062,	/**< MCTP control command interface observer. */
<<<<<<< HEAD
	ROT_MODULE_I2C_FILTER = 0x0010,
=======
	ROT_MODULE_CMD_HANDLER_SPDM = 0x0063,				/**< Handler for received SPDM protocol commands. */
	ROT_MODULE_SPDM_PROTOCOL_OBSERVER = 0x0064,			/**< SPDM protocol observer. */
	ROT_MODULE_ASN1_UTIL = 0x0065,						/**< ASN.1 operations. */
	ROT_MODULE_EVENT_TASK = 0x0066,						/**< Task for event handling. */
	ROT_MODULE_PERIODIC_TASK = 0x0067,					/**< Task for periodic execution. */
	ROT_MODULE_FIRMWARE_LOADER = 0x0068,				/**< Handler to load firmware images into memory. */
	ROT_MODULE_DEVICE_MANAGER_OBSERVER = 0x0069,		/**< Observers for device manager events. */
	ROT_MODULE_ECC_HW = 0x006a,							/**< Driver interface for ECC accelerator hardware. */
	ROT_MODULE_COMMON_MATH = 0x006b,					/**< Common math operations. */
	ROT_MODULE_HEAP_WITH_DEFRAG = 0x006c,				/**< Heap allocator with defragmentation.*/
	ROT_MODULE_PLATFORM_OS = 0x006d,					/**< Platform abstraction for OS and task control. */
	ROT_MODULE_X509_EXTENSION = 0x006e,					/**< Extension handler for X.509 certificates. */
	ROT_MODULE_DICE_TCBINFO_EXTENSION = 0x006f,			/**< Extension handler for TCG DICE TcbInfo extensions. */
	ROT_MODULE_DICE_UEID_EXTENSION = 0x0070,			/**< Extension handler for TCG DICE Ueid extensions. */
	ROT_MODULE_DME_EXTENSION = 0x0071,					/**< Extension handler for DME extensions. */
	ROT_MODULE_DME_STRUCTURE = 0x0072,					/**< Parsing and management of the DME structure. */
>>>>>>> 238c6585
};


#endif /* MODULE_ID_H_ */<|MERGE_RESOLUTION|>--- conflicted
+++ resolved
@@ -108,9 +108,6 @@
 	ROT_MODULE_OCP_RECOVERY_DEVICE = 0x0060,			/**< Device handler for the OCP Recovery protocol. */
 	ROT_MODULE_OCP_RECOVERY_SMBUS = 0x0061,				/**< SMBus layer for the OCP Recovery protocol. */
 	ROT_MODULE_MCTP_CONTROL_PROTOCOL_OBSERVER = 0x0062,	/**< MCTP control command interface observer. */
-<<<<<<< HEAD
-	ROT_MODULE_I2C_FILTER = 0x0010,
-=======
 	ROT_MODULE_CMD_HANDLER_SPDM = 0x0063,				/**< Handler for received SPDM protocol commands. */
 	ROT_MODULE_SPDM_PROTOCOL_OBSERVER = 0x0064,			/**< SPDM protocol observer. */
 	ROT_MODULE_ASN1_UTIL = 0x0065,						/**< ASN.1 operations. */
@@ -127,7 +124,7 @@
 	ROT_MODULE_DICE_UEID_EXTENSION = 0x0070,			/**< Extension handler for TCG DICE Ueid extensions. */
 	ROT_MODULE_DME_EXTENSION = 0x0071,					/**< Extension handler for DME extensions. */
 	ROT_MODULE_DME_STRUCTURE = 0x0072,					/**< Parsing and management of the DME structure. */
->>>>>>> 238c6585
+	ROT_MODULE_I2C_FILTER = 0x0010,
 };
 
 

// Copyright (c) Microsoft Corporation. All rights reserved.
// Licensed under the MIT license.

#ifndef DEVICE_MANAGER_H_
#define DEVICE_MANAGER_H_

#include <stdint.h>
#include "attestation/attestation.h"
#include "common/certificate.h"
#include "common/observable.h"
#include "crypto/ecc.h"
#include "crypto/hash.h"
#include "crypto/rsa.h"
#include "status/rot_status.h"
#include "cmd_interface/device_manager_observer.h"


// Reserved device manager table entry numbers
#define DEVICE_MANAGER_SELF_DEVICE_NUM							0
#define DEVICE_MANAGER_MCTP_BRIDGE_DEVICE_NUM					1

// Index indicating component not in PCD
#define DEVICE_MANAGER_NOT_PCD_COMPONENT						0xFF

// Maximum key length
#define DEVICE_MANAGER_MAX_KEY_LEN								RSA_MAX_KEY_LENGTH

// Default minimum activity check
#define DEVICE_MANAGER_MIN_ACTIVITY_CHECK						300000

// MCTP control protocol default timeout
#define DEVICE_MANAGER_MCTP_CTRL_PROTOCOL_TIMEOUT_MS			1000

/**
 * Convert response timeout in milliseconds to timeout in 10ms multiples
 *
 * @param timeout Timeout value in milliseconds
 */
#define device_manager_set_timeout_ms(timeout)					((timeout) / 10)

/**
 * Convert crypto response timeout in milliseconds to timeout in 100ms multiples
 *
 * @param timeout Timeout value in milliseconds
 */
#define device_manager_set_crypto_timeout_ms(timeout)			((timeout) / 100)


/**
 * Device states
 */
<<<<<<< HEAD
enum {
	DEVICE_MANAGER_NOT_READY = 0,						/**< Communication with device not established */
	DEVICE_MANAGER_AVAILABLE,							/**< Device ready for communication, but unauthenticated */
	DEVICE_MANAGER_AUTHENTICATED,						/**< Authenticated state */
	DEVICE_MANAGER_SEND_DISCOVERY_NOTIFY,
	DEVICE_MANAGER_EID_ANNOUNCEMENT,
	DEVICE_MANAGER_CHECK_AFM,
	DEVICE_MANAGER_PRE_ATTESTATION,
	DEVICE_MANAGER_ATTESTATION,
	DEVICE_MANAGER_RUNTIME,
	NUM_DEVICE_MANAGER_STATES							/**< Number of device states */
=======
enum device_manager_device_state {
	DEVICE_MANAGER_AUTHENTICATED = 0,							/**< Authenticated state */
	DEVICE_MANAGER_UNIDENTIFIED,								/**< Communication with device not established */
	DEVICE_MANAGER_NEVER_ATTESTED,								/**< Device ready for attestation start, but never attested before */
	DEVICE_MANAGER_READY_FOR_ATTESTATION,						/**< Device ready for attestation start */
	DEVICE_MANAGER_ATTESTATION_FAILED,							/**< Previous attestation attempt failed */
	DEVICE_MANAGER_NOT_ATTESTABLE,								/**< Not an attestable device */
	NUM_DEVICE_MANAGER_STATES									/**< Number of device states */
>>>>>>> 238c6585
};

/**
 * Device hierarchy roles as defined in the Cerberus protocol.
 */
enum {
	DEVICE_MANAGER_AC_ROT_MODE = 0,								/**< Device acting as AC-RoT */
	DEVICE_MANAGER_PA_ROT_MODE,									/**< Device acting as PA-RoT */
	NUM_BUS_HIERACHY_ROLES										/**< Number of hierarchy roles */
};

/**
 * Roles a device supports on the I2C bus as defined in the Cerberus protocol.
 */
enum {
<<<<<<< HEAD
	DEVICE_MANAGER_UNKNOWN_BUS_ROLE = 0,				/**< Unknown bus role */
	DEVICE_MANAGER_MASTER_BUS_ROLE,						/**< Device acting as bus master */
	DEVICE_MANAGER_SLAVE_BUS_ROLE,						/**< Device acting as bus slave */
	DEVICE_MANAGER_MASTER_AND_SLAVE_BUS_ROLE,			/**< Device acting as both master and slave on bus */
	DEVICE_MANAGER_I3C_MASTER_BUS_ROLE,
	DEVICE_MANAGER_I3C_SLAVE_BUS_ROLE,
	NUM_BUS_ROLES										/**< Number of bus roles */
=======
	DEVICE_MANAGER_UNKNOWN_BUS_ROLE = 0,						/**< Unknown bus role */
	DEVICE_MANAGER_MASTER_BUS_ROLE,								/**< Device acting as bus master */
	DEVICE_MANAGER_SLAVE_BUS_ROLE,								/**< Device acting as bus slave */
	DEVICE_MANAGER_MASTER_AND_SLAVE_BUS_ROLE,					/**< Device acting as both master and slave on bus */
	NUM_BUS_ROLES												/**< Number of bus roles */
>>>>>>> 238c6585
};

/**
 * Channel security capabilities of the device as defined in the Cerberus protocol.
 */
enum {
	DEVICE_MANAGER_SECURITY_NONE = 0,							/**< No channel security. */
	DEVICE_MANAGER_SECURITY_HASH_KDF = 1,						/**< Channel supports using hash/KDF. */
	DEVICE_MANAGER_SECURITY_AUTHENTICATION = 2,					/**< Channel support certificate authentication. */
	DEVICE_MANAGER_SECURITY_CONFIDENTIALITY = 4					/**< Channel support AES encryption. */
};

/**
 * Supported ECC key strength as defined in the Cerberus protocol.
 */
enum {
	DEVICE_MANAGER_ECC_KEY_NONE = 0,							/**< No ECC key support. */
	DEVICE_MANAGER_ECC_KEY_160 = 1,								/**< Supports ECC-160. */
	DEVICE_MANAGER_ECC_KEY_256 = 2,								/**< Supports ECC-256. */
	DEVICE_MANAGER_ECC_KEY_RESERVED = 4							/**< Unused. */
};

/**
 * Supported RSA key strength as defined in the Cerberus protocol.
 */
enum {
	DEVICE_MAANGER_RSA_KEY_NONE = 0,							/**< No RSA key support. */
	DEVICE_MANAGER_RSA_KEY_2048 = 1,							/**< Supports RSA-2048. */
	DEVICE_MANAGER_RSA_KEY_3072 = 2,							/**< Supports RSA-3072. */
	DEVICE_MANAGER_RSA_KEY_4096 = 4								/**< Supports RSA-4096. */
};

/**
 * Supported AES key strength as defined in the Cerberus protocol.
 */
enum {
	DEVICE_MANAGER_AES_KEY_NONE = 0,							/**< No AES key support. */
	DEVICE_MANAGER_AES_KEY_128 = 1,								/**< Supports AES-128. */
	DEVICE_MANAGER_AES_KEY_256 = 2,								/**< Supports AES-256. */
	DEVICE_MANAGER_AES_KEY_384 = 4								/**< Supports AES-384. */
};

#pragma pack(push, 1)
/**
 * Container for a device's capabilities.  This matches the Cerberus protocol request format.
 */
struct device_manager_capabilities {
<<<<<<< HEAD
	uint16_t max_message_size;							/**< Maximum message payload the device can accept */
	uint16_t max_packet_size;							/**< Maximum packet payload the device can accept */
	uint8_t security_mode:3;							/**< Security mode */
	uint8_t bus_role:3;									/**< Master/Slave role enabled */
	uint8_t hierarchy_role:2;							/**< AC-RoT or PA-RoT */
	uint8_t reserved2:5;								/**< Reserved */
	uint8_t fw_protection:1;							/**< FW protection enabled */
	uint8_t policy_support:1;							/**< Policy support enabled */
	uint8_t pfm_support:1;								/**< PFM support enabled */
	uint8_t rsa_key_strength:3;							/**< RSA key strength */
	uint8_t ecc_key_strength:3;							/**< ECC key strength */
	uint8_t ecdsa:1;									/**< ECDSA capable */
	uint8_t rsa:1;										/**< RSA capable */
	uint8_t aes_enc_key_strength:3;						/**< AES encryption key strength */
	uint8_t reserved3:4;								/**< Reserved */
	uint8_t ecc:1;										/**< ECC encryption capable */
=======
	uint16_t max_message_size;									/**< Maximum message payload the device can accept */
	uint16_t max_packet_size;									/**< Maximum packet payload the device can accept */
	uint8_t security_mode:3;									/**< Security mode */
	uint8_t reserved1:1;										/**< Reserved */
	uint8_t bus_role:2;											/**< Master/Slave role enabled */
	uint8_t hierarchy_role:2;									/**< AC-RoT or PA-RoT */
	uint8_t reserved2:5;										/**< Reserved */
	uint8_t fw_protection:1;									/**< FW protection enabled */
	uint8_t policy_support:1;									/**< Policy support enabled */
	uint8_t pfm_support:1;										/**< PFM support enabled */
	uint8_t rsa_key_strength:3;									/**< RSA key strength */
	uint8_t ecc_key_strength:3;									/**< ECC key strength */
	uint8_t ecdsa:1;											/**< ECDSA capable */
	uint8_t rsa:1;												/**< RSA capable */
	uint8_t aes_enc_key_strength:3;								/**< AES encryption key strength */
	uint8_t reserved3:4;										/**< Reserved */
	uint8_t ecc:1;												/**< ECC encryption capable */
>>>>>>> 238c6585
};

/**
 * Container for all of a device's capabilities.  This matches the Cerberus protocol response
 * format.
 */
struct device_manager_full_capabilities {
	struct device_manager_capabilities request;					/**< Capabilities request information. */
	uint8_t max_timeout;										/**< Maximum timeout in 10ms multiples. */
	uint8_t max_sig;											/**< Maximum cryptographic response delay in 100ms multiples. */
};
#pragma pack(pop)

/**
 * Container holding public key
 */
struct device_manager_key {
	uint8_t key[DEVICE_MANAGER_MAX_KEY_LEN];					/**< Buffer with public key */
	size_t key_len;												/**< Length of key in buffer */
	int key_type;												/**< Key type */
};

/**
 * Entry type in a device manager table
 */
struct device_manager_entry {
	struct device_manager_full_capabilities capabilities;		/**< Device capabilities */
	platform_clock attestation_timeout;							/**< Clock tracking when device should be attested */
	uint32_t component_id;										/**< Component ID in PCD and CFM */
	enum device_manager_device_state state;						/**< Device state */
	uint16_t pci_vid;											/**< PCI Vendor ID */
	uint16_t pci_device_id;										/**< PCI Device ID */
	uint16_t pci_subsystem_vid;									/**< PCI Subsystem Vendor ID */
	uint16_t pci_subsystem_id;									/**< PCI Subsystem ID */
	uint8_t slot_num;											/**< Device certificate chain slot number */
	uint8_t smbus_addr;											/**< SMBUS address */
	uint8_t eid;												/**< Endpoint ID */
	uint8_t pcd_component_index;								/**< Index of component in PCD */
};

/**
 * Entry type in an unidentified device manager linked list
 */
struct device_manager_unidentified_entry {
	platform_clock discovery_timeout;							/**< Clocking tracking when device should be discovered */
	bool timeout;												/**< Flag indicating if last discovery timed out */
	uint8_t eid;												/**< Endpoint ID */
	struct device_manager_unidentified_entry *next;				/**< Next entry in circular linked list */
};

/**
 * Module which holds a table of all devices Cerberus expects to communicate with and itself, to be
 * populated from PCD
 */
struct device_manager {
	struct device_manager_entry *entries;						/**< Device table entries. */
	uint8_t *attestation_status;								/**< Dynamically allocated buffer to hold attestation status of all attestable devices. */
	uint8_t num_devices;										/**< Number of device table entries. */
	uint8_t num_requester_devices; 								/**< Number of requester device table entries. */
	uint8_t num_responder_devices; 								/**< Number of responder device table entries. */
	uint8_t last_device_authenticated;							/**< Device number of last device authenticated. */
	uint32_t unauthenticated_cadence_ms; 						/**< Period to wait before reauthenticating unauthenticated device. */
 	uint32_t authenticated_cadence_ms; 							/**< Period to wait before reauthenticating authenticated device. */
 	uint32_t unidentified_timeout_ms;							/**< Timeout period to wait before reidentifying unidentified device. */
	uint32_t mctp_ctrl_timeout_ms;								/**< Timeout duration for MCTP control requests. */
 	uint32_t mctp_bridge_additional_timeout_ms;					/**< Timeout adjustment to MCTP bridge communication. */
  	uint32_t attestation_rsp_not_ready_max_duration_ms; 		/**< Maximum SPDM ResponseNotReady duration. */
 	uint8_t attestation_rsp_not_ready_max_retry;				/**< Maximum SPDM ResponseNotReady retries. */
	bool attestable_components_list_invalid;					/**< Flag indicating we failed to correctly load components from PCD. */
#ifdef ATTESTATION_SUPPORT_DEVICE_DISCOVERY
	struct device_manager_unidentified_entry *unidentified;		/**< Unidentified device circular linked list. */
#endif
	size_t hash_len;											/**< Length of certificate chain hash */
	uint8_t cert_chain_digest[HASH_MAX_HASH_LEN];				/**< Device certificate chain digest */
	uint8_t cert_chain_digest_eid;								/*< EID of component digest belongs */
	struct device_manager_key alias_key;						/**< Container with device alias key */
	uint8_t alias_key_eid;										/**< EID of component alias key belongs */
	struct observable observable;								/**< Observer manager for the interface. */
};


int device_manager_init (struct device_manager *mgr, int num_requester_devices,
	int num_responder_devices, uint8_t hierarchy, uint8_t bus_role,
	uint32_t unauthenticated_cadence_ms, uint32_t authenticated_cadence_ms,
	uint32_t unidentified_timeout_ms, uint32_t mctp_ctrl_timeout_ms,
	uint32_t mctp_bridge_additional_timeout_ms, uint32_t attestation_rsp_not_ready_max_duration_ms,
	uint8_t attestation_rsp_not_ready_max_retry);
int device_manager_init_ac_rot (struct device_manager *mgr, int num_requester_devices,
	uint8_t bus_role);
void device_manager_release (struct device_manager *mgr);

int device_manager_add_observer (struct device_manager *mgr,
	struct device_manager_observer *observer);
int device_manager_remove_observer (struct device_manager *mgr,
	struct device_manager_observer *observer);

int device_manager_get_device_num (struct device_manager *mgr, uint8_t eid);
int device_manager_get_device_addr (struct device_manager *mgr, int device_num);
int device_manager_get_device_addr_by_eid (struct device_manager *mgr, uint8_t eid);
int device_manager_get_device_eid (struct device_manager *mgr, int device_num);
int device_manager_update_device_eid (struct device_manager *mgr, int device_num, uint8_t eid);
int device_manager_update_not_attestable_device_entry (struct device_manager *mgr, int device_num,
	uint8_t eid, uint8_t smbus_addr, uint8_t pcd_component_index);
int device_manager_update_mctp_bridge_device_entry (struct device_manager *mgr, int device_num,
	uint16_t pci_vid, uint16_t pci_device_id, uint16_t pci_subsystem_vid, uint16_t pci_subsystem_id,
	uint8_t components_count, uint32_t component_id, uint8_t pcd_component_index);

int device_manager_get_device_capabilities (struct device_manager *mgr, int device_num,
	struct device_manager_full_capabilities *capabilities);
int device_manager_update_device_capabilities (struct device_manager *mgr, int device_num,
	struct device_manager_full_capabilities *capabilities);

int device_manager_get_device_capabilities_request (struct device_manager *mgr,
	struct device_manager_capabilities *capabilites);
int device_manager_update_device_capabilities_request (struct device_manager *mgr, int device_num,
	struct device_manager_capabilities *capabilities);

size_t device_manager_get_max_message_len (struct device_manager *mgr, int device_num);
size_t device_manager_get_max_message_len_by_eid (struct device_manager *mgr, uint8_t eid);

size_t device_manager_get_max_transmission_unit (struct device_manager *mgr, int device_num);
size_t device_manager_get_max_transmission_unit_by_eid (struct device_manager *mgr, uint8_t eid);

uint32_t device_manager_get_reponse_timeout (struct device_manager *mgr, int device_num);
uint32_t device_manager_get_reponse_timeout_by_eid (struct device_manager *mgr, uint8_t eid);

uint32_t device_manager_get_crypto_timeout (struct device_manager *mgr, int device_num);
uint32_t device_manager_get_crypto_timeout_by_eid (struct device_manager *mgr, uint8_t eid);

int device_manager_get_rsp_not_ready_limits (struct device_manager *mgr, uint32_t *max_timeout_ms,
	uint8_t *max_retries);

uint32_t device_manager_get_mctp_ctrl_timeout (struct device_manager *mgr);

int device_manager_update_cert_chain_digest (struct device_manager *mgr, uint8_t eid,
	uint8_t slot_num, const uint8_t *buf, size_t buf_len);
int device_manager_clear_cert_chain_digest (struct device_manager *mgr, uint8_t eid);
int device_manager_compare_cert_chain_digest (struct device_manager *mgr, uint8_t eid,
	uint8_t *digest, size_t digest_len);

int device_manager_update_alias_key (struct device_manager *mgr, uint8_t eid, const uint8_t *key,
	size_t key_len, int key_type);
const struct device_manager_key* device_manager_get_alias_key (struct device_manager *mgr,
	uint8_t eid);
int device_manager_clear_alias_key (struct device_manager *mgr, uint8_t eid);


int device_manager_get_device_state (struct device_manager *mgr, int device_num);
int device_manager_get_device_state_by_eid (struct device_manager *mgr, uint8_t eid);

int device_manager_update_device_state (struct device_manager *mgr, int device_num,
	enum device_manager_device_state state);
int device_manager_update_device_state_by_eid (struct device_manager *mgr, uint8_t eid,
	enum device_manager_device_state state);

int device_manager_get_eid_of_next_device_to_attest (struct device_manager *mgr);
int device_manager_reset_authenticated_devices (struct device_manager *mgr);
int device_manager_reset_discovered_devices (struct device_manager *mgr);

int device_manager_get_component_id (struct device_manager *mgr, uint8_t eid,
	uint32_t *component_id);

int device_manager_get_device_num_by_device_ids (struct device_manager *mgr, uint16_t pci_vid,
	uint16_t pci_device_id, uint16_t pci_subsystem_vid, uint16_t pci_subsystem_id);
int device_manager_update_device_ids (struct device_manager *mgr, int device_num, uint16_t pci_vid,
	uint16_t pci_device_id, uint16_t pci_subsystem_vid, uint16_t pci_subsystem_id);

#ifdef ATTESTATION_SUPPORT_DEVICE_DISCOVERY
void device_manager_clear_unidentified_devices (struct device_manager *mgr);
int device_manager_add_unidentified_device (struct device_manager *mgr, uint8_t eid);
int device_manager_remove_unidentified_device (struct device_manager *mgr, uint8_t eid);
int device_manager_unidentified_device_timed_out (struct device_manager *mgr, uint8_t eid);
int device_manager_get_eid_of_next_device_to_discover (struct device_manager *mgr);
#endif

uint32_t device_manager_get_time_till_next_action (struct device_manager *mgr);
int device_manager_get_attestation_status (struct device_manager *mgr,
	const uint8_t **attestation_status);

int device_manager_mark_component_attestation_invalid (struct device_manager *mgr);

bool device_manager_is_device_unattestable (struct device_manager *mgr, uint8_t eid);


#define	DEVICE_MGR_ERROR(code)		ROT_ERROR (ROT_MODULE_DEVICE_MANAGER, code)

/**
 * Error codes that can be generated by the device manager.
 */
enum {
	DEVICE_MGR_INVALID_ARGUMENT = DEVICE_MGR_ERROR (0x00),		/**< Input parameter is null or not valid. */
	DEVICE_MGR_NO_MEMORY = DEVICE_MGR_ERROR (0x01),				/**< Memory allocation failed. */
	DEVICE_MGR_UNKNOWN_DEVICE = DEVICE_MGR_ERROR (0x02),		/**< Invalid device number. */
	DEVICE_MGR_INVALID_CERT_NUM = DEVICE_MGR_ERROR (0x03),		/**< Invalid certificate number. */
	DEVICE_MGR_BUF_TOO_SMALL = DEVICE_MGR_ERROR (0x04),			/**< Provided buffer too small for output. */
	DEVICE_MGR_INPUT_TOO_LARGE = DEVICE_MGR_ERROR (0x05),		/**< Provided data larger than storage buffer. */
	DEVICE_MGR_DIGEST_LEN_MISMATCH = DEVICE_MGR_ERROR (0x06),	/**< Provided digest not same length as cached digest. */
	DEVICE_MGR_DIGEST_MISMATCH = DEVICE_MGR_ERROR (0x07),		/**< Provided digest not same as cached digest. */
	DEVICE_MGR_NO_DEVICES_AVAILABLE = DEVICE_MGR_ERROR (0x08),	/**< No devices ready for attestation. */
	DEVICE_MGR_DIGEST_NOT_UNIQUE = DEVICE_MGR_ERROR (0x09),		/**< Certificate chain digest not unique. */
};


#endif /* DEVICE_MANAGER_H_ */<|MERGE_RESOLUTION|>--- conflicted
+++ resolved
@@ -49,19 +49,6 @@
 /**
  * Device states
  */
-<<<<<<< HEAD
-enum {
-	DEVICE_MANAGER_NOT_READY = 0,						/**< Communication with device not established */
-	DEVICE_MANAGER_AVAILABLE,							/**< Device ready for communication, but unauthenticated */
-	DEVICE_MANAGER_AUTHENTICATED,						/**< Authenticated state */
-	DEVICE_MANAGER_SEND_DISCOVERY_NOTIFY,
-	DEVICE_MANAGER_EID_ANNOUNCEMENT,
-	DEVICE_MANAGER_CHECK_AFM,
-	DEVICE_MANAGER_PRE_ATTESTATION,
-	DEVICE_MANAGER_ATTESTATION,
-	DEVICE_MANAGER_RUNTIME,
-	NUM_DEVICE_MANAGER_STATES							/**< Number of device states */
-=======
 enum device_manager_device_state {
 	DEVICE_MANAGER_AUTHENTICATED = 0,							/**< Authenticated state */
 	DEVICE_MANAGER_UNIDENTIFIED,								/**< Communication with device not established */
@@ -69,8 +56,13 @@
 	DEVICE_MANAGER_READY_FOR_ATTESTATION,						/**< Device ready for attestation start */
 	DEVICE_MANAGER_ATTESTATION_FAILED,							/**< Previous attestation attempt failed */
 	DEVICE_MANAGER_NOT_ATTESTABLE,								/**< Not an attestable device */
+	DEVICE_MANAGER_SEND_DISCOVERY_NOTIFY,
+	DEVICE_MANAGER_EID_ANNOUNCEMENT,
+	DEVICE_MANAGER_CHECK_AFM,
+	DEVICE_MANAGER_PRE_ATTESTATION,
+	DEVICE_MANAGER_ATTESTATION,
+	DEVICE_MANAGER_RUNTIME,
 	NUM_DEVICE_MANAGER_STATES									/**< Number of device states */
->>>>>>> 238c6585
 };
 
 /**
@@ -86,21 +78,13 @@
  * Roles a device supports on the I2C bus as defined in the Cerberus protocol.
  */
 enum {
-<<<<<<< HEAD
-	DEVICE_MANAGER_UNKNOWN_BUS_ROLE = 0,				/**< Unknown bus role */
-	DEVICE_MANAGER_MASTER_BUS_ROLE,						/**< Device acting as bus master */
-	DEVICE_MANAGER_SLAVE_BUS_ROLE,						/**< Device acting as bus slave */
-	DEVICE_MANAGER_MASTER_AND_SLAVE_BUS_ROLE,			/**< Device acting as both master and slave on bus */
-	DEVICE_MANAGER_I3C_MASTER_BUS_ROLE,
-	DEVICE_MANAGER_I3C_SLAVE_BUS_ROLE,
-	NUM_BUS_ROLES										/**< Number of bus roles */
-=======
 	DEVICE_MANAGER_UNKNOWN_BUS_ROLE = 0,						/**< Unknown bus role */
 	DEVICE_MANAGER_MASTER_BUS_ROLE,								/**< Device acting as bus master */
 	DEVICE_MANAGER_SLAVE_BUS_ROLE,								/**< Device acting as bus slave */
 	DEVICE_MANAGER_MASTER_AND_SLAVE_BUS_ROLE,					/**< Device acting as both master and slave on bus */
+	DEVICE_MANAGER_I3C_MASTER_BUS_ROLE,
+	DEVICE_MANAGER_I3C_SLAVE_BUS_ROLE,
 	NUM_BUS_ROLES												/**< Number of bus roles */
->>>>>>> 238c6585
 };
 
 /**
@@ -148,29 +132,10 @@
  * Container for a device's capabilities.  This matches the Cerberus protocol request format.
  */
 struct device_manager_capabilities {
-<<<<<<< HEAD
-	uint16_t max_message_size;							/**< Maximum message payload the device can accept */
-	uint16_t max_packet_size;							/**< Maximum packet payload the device can accept */
-	uint8_t security_mode:3;							/**< Security mode */
-	uint8_t bus_role:3;									/**< Master/Slave role enabled */
-	uint8_t hierarchy_role:2;							/**< AC-RoT or PA-RoT */
-	uint8_t reserved2:5;								/**< Reserved */
-	uint8_t fw_protection:1;							/**< FW protection enabled */
-	uint8_t policy_support:1;							/**< Policy support enabled */
-	uint8_t pfm_support:1;								/**< PFM support enabled */
-	uint8_t rsa_key_strength:3;							/**< RSA key strength */
-	uint8_t ecc_key_strength:3;							/**< ECC key strength */
-	uint8_t ecdsa:1;									/**< ECDSA capable */
-	uint8_t rsa:1;										/**< RSA capable */
-	uint8_t aes_enc_key_strength:3;						/**< AES encryption key strength */
-	uint8_t reserved3:4;								/**< Reserved */
-	uint8_t ecc:1;										/**< ECC encryption capable */
-=======
 	uint16_t max_message_size;									/**< Maximum message payload the device can accept */
 	uint16_t max_packet_size;									/**< Maximum packet payload the device can accept */
 	uint8_t security_mode:3;									/**< Security mode */
-	uint8_t reserved1:1;										/**< Reserved */
-	uint8_t bus_role:2;											/**< Master/Slave role enabled */
+	uint8_t bus_role:3;											/**< Master/Slave role enabled */
 	uint8_t hierarchy_role:2;									/**< AC-RoT or PA-RoT */
 	uint8_t reserved2:5;										/**< Reserved */
 	uint8_t fw_protection:1;									/**< FW protection enabled */
@@ -183,7 +148,6 @@
 	uint8_t aes_enc_key_strength:3;								/**< AES encryption key strength */
 	uint8_t reserved3:4;										/**< Reserved */
 	uint8_t ecc:1;												/**< ECC encryption capable */
->>>>>>> 238c6585
 };
 
 /**

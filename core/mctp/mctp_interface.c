--- conflicted
+++ resolved
@@ -134,14 +134,17 @@
 	bool eom = false;
 	int status;
 
-<<<<<<< HEAD
-	max_packet_payload = device_manager_get_max_transmission_unit_by_eid (mctp->device_manager,
-			dest_eid);
-	num_packets = MCTP_BASE_PROTOCOL_PACKETS_IN_MESSAGE (payload_len, max_packet_payload);
-
-	for (i_packet = 0; i_packet < num_packets; ++i_packet) {
-		eom = (i_packet == (num_packets - 1));
-		packet_payload_len = (payload_len > max_packet_payload) ? max_packet_payload : payload_len;
+	max_packet_payload = device_manager_get_max_transmission_unit_by_eid (mctp->device_manager, dest_eid);
+
+	while (payload_len > 0) {
+		if (payload_len > max_packet_payload) {
+			packet_payload_len = max_packet_payload;
+		}
+		else {
+			eom = true;
+			packet_payload_len = payload_len;
+		}
+		
 		if (mctp->channel_id & CMD_CHANNEL_I3C_BASE) {
 			status = mctp_base_protocol_construct_i3c (&payload[i_payload],
 					packet_payload_len, &buf[i_buf], max_buf_len - i_buf,
@@ -152,17 +155,6 @@
 					packet_payload_len, &buf[i_buf], max_buf_len - i_buf,
 					src_addr, dest_eid, src_eid, som, eom, packet_seq,
 					msg_tag, tag_owner, dest_addr);
-=======
-	max_packet_payload = device_manager_get_max_transmission_unit_by_eid (device_mgr, dest_eid);
-
-	while (payload_len > 0) {
-		if (payload_len > max_packet_payload) {
-			packet_payload_len = max_packet_payload;
-		}
-		else {
-			eom = true;
-			packet_payload_len = payload_len;
->>>>>>> 238c6585
 		}
 
 		if (ROT_IS_ERROR (status)) {
@@ -355,13 +347,8 @@
 	}
 
 	if (tag_owner == MCTP_BASE_PROTOCOL_TO_RESPONSE) {
-<<<<<<< HEAD
-		if (!mctp->response_expected || ((src_eid != mctp->response_eid) && (mctp->response_eid != MCTP_BASE_PROTOCOL_NULL_EID)) ||
-			(msg_tag != mctp->response_msg_tag)) {
-=======
 		if ((mctp->rsp_state != MCTP_INTERFACE_RESPONSE_WAITING) ||
-			(src_eid != mctp->response_eid) || (msg_tag != mctp->response_msg_tag)) {
->>>>>>> 238c6585
+			((src_eid != mctp->response_eid) && (mctp->response_eid != MCTP_BASE_PROTOCOL_NULL_EID)) || (msg_tag != mctp->response_msg_tag)) {
 			return MCTP_BASE_PROTOCOL_UNEXPECTED_PKT;
 		}
 	}
@@ -423,23 +410,24 @@
 			 * it would have failed earlier in packet processing. */
 			if (MCTP_BASE_PROTOCOL_IS_CONTROL_MSG (mctp->msg_type)) {
 				status = mctp->cmd_mctp->process_response (mctp->cmd_mctp, &mctp->req_buffer);
-<<<<<<< HEAD
-				if (status != 0) {
-=======
 				if (status == CMD_HANDLER_ERROR_MESSAGE) {
->>>>>>> 238c6585
 					debug_log_create_entry (DEBUG_LOG_SEVERITY_ERROR, DEBUG_LOG_COMPONENT_MCTP,
 						MCTP_LOGGING_MCTP_CONTROL_RSP_FAIL, status, mctp->channel_id);
 				}
 			}
 			else if (MCTP_BASE_PROTOCOL_IS_VENDOR_MSG (mctp->msg_type)) {
-<<<<<<< HEAD
 				if (mctp->cmd_cerberus->process_response != NULL) {
 					status = mctp->cmd_cerberus->process_response (mctp->cmd_cerberus,
 							&mctp->req_buffer);
 				}
 			}
 			else if (MCTP_BASE_PROTOCOL_IS_SPDM_MSG (mctp->msg_type)) {
+				if (mctp->cmd_spdm) {
+					status = mctp->cmd_spdm->process_response (mctp->cmd_spdm, &mctp->req_buffer);
+				}
+				else {
+					//return MCTP_BASE_PROTOCOL_UNSUPPORTED_OPERATION;
+				}
 			}
 #ifdef CONFIG_CERBERUS_MCTP_TEST_ECHO
 			else if (MCTP_BASE_PROTOCOL_IS_ECHO_TEST_MSG (mctp->msg_type)) {
@@ -447,18 +435,6 @@
 #endif
 			else
 				return MCTP_BASE_PROTOCOL_UNSUPPORTED_MSG;
-=======
-				status = mctp->cmd_cerberus->process_response (mctp->cmd_cerberus,
-					&mctp->req_buffer);
-			}
-			else if (MCTP_BASE_PROTOCOL_IS_SPDM_MSG (mctp->msg_type)) {
-				if (mctp->cmd_spdm) {
-					status = mctp->cmd_spdm->process_response (mctp->cmd_spdm, &mctp->req_buffer);
-				}
-				else {
-					return MCTP_BASE_PROTOCOL_UNSUPPORTED_OPERATION;
-				}
-			}
 
 			if (status == CMD_HANDLER_ERROR_MESSAGE) {
 				mctp->rsp_state = MCTP_INTERFACE_RESPONSE_ERROR;
@@ -470,7 +446,6 @@
 			else {
 				mctp->rsp_state = MCTP_INTERFACE_RESPONSE_SUCCESS;
 			}
->>>>>>> 238c6585
 
 			mctp->response_msg_tag = (mctp->response_msg_tag + 1) % 8;
 

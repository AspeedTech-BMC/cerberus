--- conflicted
+++ resolved
@@ -55,19 +55,11 @@
 {
 	MCTP_CONTROL_PROTOCOL_SUCCESS,							/**< Success */
 	MCTP_CONTROL_PROTOCOL_ERROR,							/**< Generic error */
-<<<<<<< HEAD
-	MCTP_CONTROL_PROTOCOL_ERROR_INVALID_DATA,		/**< Invalid data or parameter value */
-	MCTP_CONTROL_PROTOCOL_ERROR_INVALID_LEN,				/**< Invalid message length */
-	MCTP_CONTROL_PROTOCOL_ERROR_NOT_READY,			/**< Receiver not ready */
-	MCTP_CONTROL_PROTOCOL_ERROR_UNSUPPORTED_CMD,			/**< Command unspecified or unsupported */
-	MCTP_CONTROL_PROTOCOL_CMD_SPECIFIC = 0x80,						/**< Command specific completion code */
-=======
 	MCTP_CONTROL_PROTOCOL_ERROR_INVALID_DATA,				/**< Invalid data or parameter value */
 	MCTP_CONTROL_PROTOCOL_ERROR_INVALID_LEN,				/**< Invalid message length */
 	MCTP_CONTROL_PROTOCOL_ERROR_NOT_READY,					/**< Receiver not ready */
 	MCTP_CONTROL_PROTOCOL_ERROR_UNSUPPORTED_CMD,			/**< Command unspecified or unsupported */
 	MCTP_CONTROL_PROTOCOL_CMD_SPECIFIC = 0x80,				/**< Command specific completion code */
->>>>>>> 238c6585
 };
 
 

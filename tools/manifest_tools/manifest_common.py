--- conflicted
+++ resolved
@@ -146,15 +146,12 @@
             config["max_rw_sections"] = string.split ("=")[-1].strip ()
         elif string.startswith ("CFM"):
             config["cfm"] = string.split ("=")[-1].strip ()
-<<<<<<< HEAD
+        elif string.startswith ("ComponentMap"):
+            config["component_map"] = string.split("=")[-1].strip ()
         elif string.startswith("GenHash"):
             config["gen_hash"] = string.split("=")[-1].strip()
         elif string.startswith("InputImage"):
             config["input_image"] = string.split("=")[-1].strip()
-=======
-        elif string.startswith ("ComponentMap"):
-            config["component_map"] = string.split("=")[-1].strip ()
->>>>>>> 238c6585
         else:
             config["xml_list"].append (string)
 
@@ -316,13 +313,10 @@
     empty = False
     max_rw_sections = 3
     selection_list = None
-<<<<<<< HEAD
+    component_map = None
+    component_map_file = ""
     hash_token = None
     image_path = None
-=======
-    component_map = None
-    component_map_file = ""
->>>>>>> 238c6585
 
     if "key_type" in config and config["key_type"]:
         if config["key_type"] == "ECC":
